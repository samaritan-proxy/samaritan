// Copyright 2019 Samaritan Authors
//
// Licensed under the Apache License, Version 2.0 (the "License");
// you may not use this file except in compliance with the License.
// You may obtain a copy of the License at
//
//      http://www.apache.org/licenses/LICENSE-2.0
//
// Unless required by applicable law or agreed to in writing, software
// distributed under the License is distributed on an "AS IS" BASIS,
// WITHOUT WARRANTIES OR CONDITIONS OF ANY KIND, either express or implied.
// See the License for the specific language governing permissions and
// limitations under the License.

package redis

import (
	"bytes"
	"fmt"
	"os"
	"strconv"
	"time"

	"github.com/samaritan-proxy/samaritan/stats"
)

var (
	simpleCommands = []string{
		"dump", "expire", "expireat", "persist", "pexpire", "pexpireat", "pttl",
		"restore", "sort", "ttl", "type",

		// string
		"append", "bitcount", "bitpos", "decr", "decrby", "get", "getbit", "getrange",
		"getset", "incr", "incrby", "incrbyfloat", "psetex", "set", "setbit", "setex",
		"setnx", "setrange", "strlen",

		// hash
		"hdel", "hexists", "hget", "hgetall", "hincrby", "hincrbyfloat", "hkeys",
		"hlen", "hmget", "hmset", "hset", "hsetnx", "hstrlen", "hvals", "hscan",

		// list
		"lindex", "linsert", "llen", "lpop", "lpush", "lpushx", "lrange", "lrem",
		"lset", "ltrim", "rpop", "rpoplpush", "rpush", "rpushx",

		// set
		"sadd", "scard", "sdiff", "sdiffstore", "sinter", "sinterstore", "sismember",
		"smembers", "smove", "spop", "srandmember", "srem", "sunion", "sunionstore",
		"sscan",

		// zset
		"zadd", "zcard", "zcount", "zincrby", "zinterstore", "zlexcount", "zrange",
		"zrangebylex", "zrangebyscore", "zrank", "zrem", "zremrangebylex", "zremrangebyrank",
		"zremrangebyscore", "zrevrange", "zrevrangebylex", "zrevrangebyscore", "zrevrank",
		"zscore", "zunionstore", "zscan", "pfadd", "pfcount", "pfmerge",

		// geo
		"geoadd", "geodist", "geohash", "geopos", "georadius", "georadiusbymember",
	}

	sumResultCommands = []string{"del", "exists", "touch", "unlink"}
)

type commandStats struct {
	Total         *stats.Counter
	Success       *stats.Counter
	Error         *stats.Counter
	LatencyMicros *stats.Histogram
}

func newCommandStats(scope *stats.Scope, cmd string) *commandStats {
	cmdScope := scope.NewChild(cmd)
	return &commandStats{
		Total:         cmdScope.Counter("total"),
		Success:       cmdScope.Counter("success"),
		Error:         cmdScope.Counter("error"),
		LatencyMicros: cmdScope.Histogram("latency_micros"),
	}
}

type commandHandleFunc func(*upstream, *rawRequest)

type commandHandler struct {
	stats  *commandStats
	handle commandHandleFunc
}

func handleSimpleCommand(u *upstream, req *rawRequest) {
	body := req.Body()
	if len(body.Array) < 2 {
		req.SetResponse(newError(invalidRequest))
		return
	}

	simpleReq := newSimpleRequest(body)
	simpleReq.RegisterHook(func(simpleReq *simpleRequest) {
		req.SetResponse(simpleReq.Response())
	})
	key := body.Array[1].Text
	u.MakeRequest(key, simpleReq)
}

func handleSumResultCommand(u *upstream, req *rawRequest) {
	sumResultReq, err := newSumResultRequest(req)
	if err != nil {
		req.SetResponse(newError(err.Error()))
		return
	}

	simpleReqs := sumResultReq.Split()
	for i := 0; i < len(simpleReqs); i++ {
		simpleReq := simpleReqs[i]
		key := simpleReq.Body().Array[1].Text
		u.MakeRequest(key, simpleReq)
	}
}

func handleMSet(u *upstream, req *rawRequest) {
	msetReq, err := newMSetRequest(req)
	if err != nil {
		req.SetResponse(newError(err.Error()))
		return
	}

	simpleReqs := msetReq.Split()
	for i := 0; i < len(simpleReqs); i++ {
		simpleReq := simpleReqs[i]
		key := simpleReq.Body().Array[1].Text
		u.MakeRequest(key, simpleReq)
	}
}

func handleMGet(u *upstream, req *rawRequest) {
	mgetReq, err := newMGetRequest(req)
	if err != nil {
		req.SetResponse(newError(err.Error()))
		return
	}

	simpleReqs := mgetReq.Split()
	for i := 0; i < len(simpleReqs); i++ {
		simpleReq := simpleReqs[i]
		key := simpleReq.Body().Array[1].Text
		u.MakeRequest(key, simpleReq)
	}
}

func handleEval(u *upstream, req *rawRequest) {
	// EVAL script numkeys key [key ...] arg [arg ...]
	body := req.Body()
	if len(body.Array) < 4 {
		req.SetResponse(newError(invalidRequest))
		return
	}

	simpleReq := newSimpleRequest(body)
	simpleReq.RegisterHook(func(simpleReq *simpleRequest) {
		req.SetResponse(simpleReq.Response())
	})
	key := body.Array[3].Text
	u.MakeRequest(key, simpleReq)
}

var (
	respOK   = newSimpleString("OK")
	respPong = newSimpleString("PONG")
)

func handlePing(u *upstream, req *rawRequest) {
	req.SetResponse(respPong)
}

func handleQuit(u *upstream, req *rawRequest) {
	req.SetResponse(respOK)
}

func handleTime(u *upstream, req *rawRequest) {
	now := time.Now()
	unixTime := now.Unix()
	nano := int64(now.Nanosecond())
	micro := nano / 1000

	resp := &RespValue{
		Type: Array,
		Array: []RespValue{
			{Type: BulkString, Text: []byte(strconv.FormatInt(unixTime, 10))},
			{Type: BulkString, Text: []byte(strconv.FormatInt(micro, 10))},
		},
	}
	req.SetResponse(resp)
}

func handleSelect(u *upstream, req *rawRequest) {
	req.SetResponse(respOK)
}

func handleInfo(u *upstream, req *rawRequest) {
	b := new(bytes.Buffer)
	fmt.Fprintf(b, "pid: %d\n", os.Getegid())
	// TODO: add more details
	req.SetResponse(&RespValue{
		Type: BulkString,
		Text: b.Bytes(),
	})
}

<<<<<<< HEAD
func handleSlowlog(u *upstream, req *rawRequest) {
	// TODO: implement it
}

var (
	invalidCursor = "invalid cursor"

	respScanTerm = newArray(
		*newBulkString("0"),
		*newArray([]RespValue{}...),
	)
)

=======
>>>>>>> 485f9208
func handleScan(u *upstream, req *rawRequest) {
	scanReq, err := newScanRequest(req)
	if err != nil {
		req.SetResponse(newError(err.Error()))
		return
	}

	// convert to simple request.
	nodeIdx, simpleReq := scanReq.Convert()
	hosts := u.Hosts()

	// check if already scanned all the nodes.
	if nodeIdx >= uint16(len(hosts)) {
		req.SetResponse(respScanTerm)
		return
	}

	// send request to the specified node.
	host := hosts[nodeIdx]
	u.MakeRequestToHost(host.Addr, simpleReq)
}<|MERGE_RESOLUTION|>--- conflicted
+++ resolved
@@ -203,11 +203,6 @@
 	})
 }
 
-<<<<<<< HEAD
-func handleSlowlog(u *upstream, req *rawRequest) {
-	// TODO: implement it
-}
-
 var (
 	invalidCursor = "invalid cursor"
 
@@ -217,8 +212,6 @@
 	)
 )
 
-=======
->>>>>>> 485f9208
 func handleScan(u *upstream, req *rawRequest) {
 	scanReq, err := newScanRequest(req)
 	if err != nil {
